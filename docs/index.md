# Charmed Kafka K8s documentation

Charmed Kafka K8s is an open-source operator that makes it easier to manage Apache Kafka on Kubernetes, with built-in support for enterprise features. 

Charmed Kafka K8s is built on top of [Juju](https://juju.is/) and reliably simplifies the deployment, scaling, design, and management of Apache Kafka on Kubernetes in production. Additionally, you can use the charm to manage your Kafka clusters with automation capabilities. It also offers replication, TLS, password rotation, easy-to-use application integration, and monitoring.
Charmed Kafka K8s operates Apache Kafka on different Kubernetes distributions, featuring support for both on-premise installation (e.g. using MicroK8s) or cloud services (e.g. AWS EKS).

Charmed Kafka K8s is a solution designed and developed for helping ops teams and 
administrators to automate Apache Kafka operations from Day 0 to Day 2, across multiple cloud environments and platforms.

[note]
Canonical has also developed the [Charmed Kafka operator](/t/charmed-kafka-documentation/10288) to support Kafka in VM/IAAS environments.
[/note]

Charmed Kafka K8s is developed and supported by [Canonical](https://canonical.com/), as part of its commitment to 
provide open-source, self-driving solutions, seamlessly integrated using the Operator Framework Juju. Please 
<<<<<<< HEAD
refer to [Charmhub.io](https://charmhub.io/), for more Charmed operators that can be integrated by Juju.
=======
refer to [Charmhub.io](https://charmhub.io/), for more Charmed operators that can be integrated by [Juju](https://juju.is/).
>>>>>>> 35941ccc

## In this documentation

| | |
|--|--|
|  [Tutorials](/t/charmed-kafka-k8s-tutorial-overview/11945)</br>  Get started - a hands-on introduction to using Charmed Kafka K8s operator for new users </br> |  [How-to guides](/t/charmed-kafka-k8s-how-to-manage-units/10295) </br> Step-by-step guides covering key operations and common tasks |
| [Reference](/t/13269) </br> Technical information - specifications, APIs, architecture | <!-- [Explanation]() </br> Concepts - discussion and clarification of key topics -->  |

## Project and community

Charmed Kafka K8s is a distribution of Apache Kafka. It’s an open-source project that welcomes community contributions, suggestions, fixes and constructive feedback.
- [Read our Code of Conduct](https://ubuntu.com/community/code-of-conduct)
- [Join the Discourse forum](/tag/kafka-k8s)
- [Contribute](https://github.com/canonical/kafka-k8s-operator/blob/main/CONTRIBUTING.md) and report [issues](https://github.com/canonical/kafka-k8s-operator/issues/new)
- Explore [Canonical Data Fabric solutions](https://canonical.com/data)
- [Contact us](/t/charmed-kafka-k8s-documentation-reference-contacts/13206) for all further questions

## License

The Charmed Kafka K8s Operator is free software, distributed under the Apache Software License, version 2.0. See [LICENSE](https://github.com/canonical/kafka-k8s-operator/blob/main/LICENSE) for more information.<|MERGE_RESOLUTION|>--- conflicted
+++ resolved
@@ -14,11 +14,7 @@
 
 Charmed Kafka K8s is developed and supported by [Canonical](https://canonical.com/), as part of its commitment to 
 provide open-source, self-driving solutions, seamlessly integrated using the Operator Framework Juju. Please 
-<<<<<<< HEAD
-refer to [Charmhub.io](https://charmhub.io/), for more Charmed operators that can be integrated by Juju.
-=======
 refer to [Charmhub.io](https://charmhub.io/), for more Charmed operators that can be integrated by [Juju](https://juju.is/).
->>>>>>> 35941ccc
 
 ## In this documentation
 
