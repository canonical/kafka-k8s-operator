#!/usr/bin/env python3
# Copyright 2024 Canonical Ltd.
# See LICENSE file for licensing details.

"""Broker role core charm logic."""

import json
import logging
from datetime import datetime
from typing import TYPE_CHECKING

from charms.operator_libs_linux.v1.snap import SnapError
from ops import (
    ActiveStatus,
    EventBase,
    InstallEvent,
    Object,
    PebbleReadyEvent,
    SecretChangedEvent,
    StartEvent,
    StorageAttachedEvent,
    StorageDetachingEvent,
    StorageEvent,
    UpdateStatusEvent,
)

from events.oauth import OAuthHandler
from events.password_actions import PasswordActionEvents
from events.provider import KafkaProvider
from events.upgrade import KafkaDependencyModel, KafkaUpgrade
from events.zookeeper import ZooKeeperHandler
from health import KafkaHealth
from literals import (
    BROKER,
    CONTAINER,
    DEPENDENCIES,
    GROUP,
    PEER,
    PROFILE_TESTING,
    REL_NAME,
    USER,
    Status,
)
from managers.auth import AuthManager
from managers.balancer import BalancerManager
<<<<<<< HEAD
from managers.config import TESTING_OPTIONS, ConfigManager
=======
from managers.config import ConfigManager
from managers.k8s import K8sManager
>>>>>>> 6ae2522a
from managers.tls import TLSManager
from workload import KafkaWorkload

if TYPE_CHECKING:
    from charm import KafkaCharm

logger = logging.getLogger(__name__)


class BrokerOperator(Object):
    """Charmed Operator for Kafka."""

    def __init__(self, charm) -> None:
        super().__init__(charm, BROKER.value)
        self.charm: "KafkaCharm" = charm

        self.workload = KafkaWorkload(
            container=self.charm.unit.get_container(CONTAINER)
            if self.charm.substrate == "k8s"
            else None
        )

        self.tls_manager = TLSManager(
            state=self.charm.state,
            workload=self.workload,
            substrate=self.charm.substrate,
            config=self.charm.config,
        )

        # Fast exit after workload instantiation, but before any event observer
        if BROKER.value not in self.charm.config.roles:
            return

        self.health = KafkaHealth(self) if self.charm.substrate == "vm" else None
        self.upgrade = KafkaUpgrade(
            self,
            substrate=self.charm.substrate,
            dependency_model=KafkaDependencyModel(
                **DEPENDENCIES  # pyright: ignore[reportArgumentType]
            ),
        )
        self.password_action_events = PasswordActionEvents(self)
        self.zookeeper = ZooKeeperHandler(self)
        self.provider = KafkaProvider(self)
        self.oauth = OAuthHandler(self)

        # MANAGERS

        self.config_manager = ConfigManager(
            state=self.charm.state,
            workload=self.workload,
            config=self.charm.config,
            current_version=self.upgrade.current_version,
        )
        self.auth_manager = AuthManager(
            state=self.charm.state,
            workload=self.workload,
            kafka_opts=self.config_manager.kafka_opts,
            log4j_opts=self.config_manager.tools_log4j_opts,
        )
        self.k8s_manager = K8sManager(
            pod_name=self.charm.state.unit_broker.pod_name, namespace=self.charm.model.name
        )
        self.balancer_manager = BalancerManager(self)

        self.framework.observe(getattr(self.charm.on, "install"), self._on_install)
        self.framework.observe(getattr(self.charm.on, "start"), self._on_start)

        if self.charm.substrate == "k8s":
            self.framework.observe(getattr(self.charm.on, "kafka_pebble_ready"), self._on_start)

        self.framework.observe(getattr(self.charm.on, "config_changed"), self._on_config_changed)
        self.framework.observe(getattr(self.charm.on, "update_status"), self._on_update_status)
        self.framework.observe(getattr(self.charm.on, "secret_changed"), self._on_secret_changed)

        self.framework.observe(self.charm.on[PEER].relation_changed, self._on_config_changed)

        self.framework.observe(
            getattr(self.charm.on, "data_storage_attached"), self._on_storage_attached
        )
        self.framework.observe(
            getattr(self.charm.on, "data_storage_detaching"), self._on_storage_detaching
        )

    def _on_install(self, event: InstallEvent) -> None:
        """Handler for `install` event."""
        if not self.workload.container_can_connect:
            event.defer()
            return

        self.charm.unit.set_workload_version(self.workload.get_version())
        self.config_manager.set_environment()

        # any external services must be created before setting of properties
        self.update_external_services()

    def _on_start(self, event: StartEvent | PebbleReadyEvent) -> None:
        """Handler for `start` or `pebble-ready` events."""
        if not self.workload.container_can_connect:
            event.defer()
            return

        if self.charm.state.peer_relation:
            self.charm.state.unit_broker.update(
                {"cores": str(self.balancer_manager.cores), "rack": self.config_manager.rack}
            )

        # don't want to run default start/pebble-ready events during upgrades
        if not self.upgrade.idle:
            return

        self.charm._set_status(self.charm.state.ready_to_start)
        if not isinstance(self.charm.unit.status, ActiveStatus):
            event.defer()
            return

        self.update_external_services()

        # required settings given zookeeper connection config has been created
        self.config_manager.set_server_properties()
        self.config_manager.set_zk_jaas_config()
        self.config_manager.set_client_properties()

        # during pod-reschedules (e.g upgrades or otherwise) we lose all files
        # need to manually add-back key/truststores
        if (
            self.charm.state.cluster.tls_enabled
            and self.charm.state.unit_broker.certificate
            and self.charm.state.unit_broker.ca
        ):  # TLS is probably completed
            self.tls_manager.set_server_key()
            self.tls_manager.set_ca()
            self.tls_manager.set_certificate()
            self.tls_manager.set_truststore()
            self.tls_manager.set_keystore()

        # start kafka service
        self.workload.start()
        logger.info("Kafka service started")

        # service_start might fail silently, confirm with ZK if kafka is actually connected
        self.charm.on.update_status.emit()

        # only log once on successful 'on-start' run
        if isinstance(self.charm.unit.status, ActiveStatus):
            logger.info(f'Broker {self.charm.unit.name.split("/")[1]} connected')

        if self.charm.config.profile == PROFILE_TESTING:
            logger.info(
                "Kafka is deployed with the 'testing' profile."
                "The following properties will be set:\n"
                f"{TESTING_OPTIONS}"
            )

    def _on_config_changed(self, event: EventBase) -> None:
        """Generic handler for most `config_changed` events across relations."""
        # only overwrite properties if service is already active
        if not self.upgrade.idle or not self.healthy:
            event.defer()
            return

        # Load current properties set in the charm workload
        properties = self.workload.read(self.workload.paths.server_properties)
        properties_changed = set(properties) ^ set(self.config_manager.server_properties)

        zk_jaas = self.workload.read(self.workload.paths.zk_jaas)
        zk_jaas_changed = set(zk_jaas) ^ set(self.config_manager.jaas_config.splitlines())

        current_sans = self.tls_manager.get_current_sans()

        if not (properties and zk_jaas):
            # Event fired before charm has properly started
            event.defer()
            return

        current_sans_ip = set(current_sans["sans_ip"]) if current_sans else set()
        expected_sans_ip = set(self.tls_manager.build_sans()["sans_ip"]) if current_sans else set()
        sans_ip_changed = current_sans_ip ^ expected_sans_ip

        # update environment
        self.config_manager.set_environment()
        self.charm.unit.set_workload_version(self.workload.get_version())

        if sans_ip_changed:
            logger.info(
                (
                    f'Broker {self.charm.unit.name.split("/")[1]} updating certificate SANs - '
                    f"OLD SANs = {current_sans_ip - expected_sans_ip}, "
                    f"NEW SANs = {expected_sans_ip - current_sans_ip}"
                )
            )
            self.charm.tls.certificates.on.certificate_expiring.emit(
                certificate=self.charm.state.unit_broker.certificate,
                expiry=datetime.now().isoformat(),
            )  # new cert will eventually be dynamically loaded by the broker
            self.charm.state.unit_broker.update(
                {"certificate": ""}
            )  # ensures only single requested new certs, will be replaced on new certificate-available event

            return  # early return here to ensure new node cert arrives before updating advertised.listeners

        if zk_jaas_changed:
            clean_broker_jaas = [conf.strip() for conf in zk_jaas]
            clean_config_jaas = [
                conf.strip() for conf in self.config_manager.jaas_config.splitlines()
            ]
            logger.info(
                (
                    f'Broker {self.charm.unit.name.split("/")[1]} updating JAAS config - '
                    f"OLD JAAS = {set(clean_broker_jaas) - set(clean_config_jaas)}, "
                    f"NEW JAAS = {set(clean_config_jaas) - set(clean_broker_jaas)}"
                )
            )
            self.config_manager.set_zk_jaas_config()

        if properties_changed:
            logger.info(
                (
                    f'Broker {self.charm.unit.name.split("/")[1]} updating config - '
                    f"OLD PROPERTIES = {set(properties) - set(self.config_manager.server_properties)}, "
                    f"NEW PROPERTIES = {set(self.config_manager.server_properties) - set(properties)}"
                )
            )
            self.config_manager.set_server_properties()

        if zk_jaas_changed or properties_changed:
            if isinstance(event, StorageEvent):  # to get new storages
                self.charm.on[f"{self.charm.restart.name}"].acquire_lock.emit(
                    callback_override="_disable_enable_restart_broker"
                )
            else:
                self.charm.on[f"{self.charm.restart.name}"].acquire_lock.emit()

        # update these whenever possible
        self.config_manager.set_client_properties()
        self.update_external_services()

        # If Kafka is related to client charms, update their information.
        if self.model.relations.get(REL_NAME, None) and self.charm.unit.is_leader():
            self.update_client_data()

        if self.charm.state.peer_cluster_relation and self.charm.unit.is_leader():
            self.update_peer_cluster_data()

    def _on_update_status(self, _: UpdateStatusEvent) -> None:
        """Handler for `update-status` events."""
        if not self.upgrade.idle or not self.healthy:
            return

        if not self.charm.state.zookeeper.broker_active():
            self.charm._set_status(Status.ZK_NOT_CONNECTED)
            return

        # NOTE for situations like IP change and late integration with rack-awareness charm.
        # If properties have changed, the broker will restart.
        self.charm.on.config_changed.emit()

        try:
            if self.health and not self.health.machine_configured():
                self.charm._set_status(Status.SYSCONF_NOT_OPTIMAL)
                return
        except SnapError as e:
            logger.debug(f"Error: {e}")
            self.charm._set_status(Status.BROKER_NOT_RUNNING)
            return

        self.charm._set_status(Status.ACTIVE)

    def _on_secret_changed(self, event: SecretChangedEvent) -> None:
        """Handler for `secret_changed` events."""
        if not event.secret.label or not self.charm.state.cluster.relation:
            return

        if event.secret.label == self.charm.state.cluster.data_interface._generate_secret_label(
            PEER,
            self.charm.state.cluster.relation.id,
            "extra",  # pyright: ignore[reportArgumentType] -- Changes with the https://github.com/canonical/data-platform-libs/issues/124
        ):
            # TODO: figure out why creating internal credentials setting doesn't trigger changed event here
            self.charm.on.config_changed.emit()

    def _on_storage_attached(self, event: StorageAttachedEvent) -> None:
        """Handler for `storage_attached` events."""
        if not self.workload.container_can_connect or not self.charm.state.peer_relation:
            event.defer()
            return

        self.charm.state.unit_broker.update({"storages": self.balancer_manager.storages})

        if self.charm.substrate == "vm":
            # new dirs won't be used until topic partitions are assigned to it
            # either automatically for new topics, or manually for existing
            # set status only for running services, not on startup
            self.workload.exec(["chmod", "-R", "750", f"{self.workload.paths.data_path}"])
            self.workload.exec(
                ["chown", "-R", f"{USER}:{GROUP}", f"{self.workload.paths.data_path}"]
            )
            self.workload.exec(
                [
                    "bash",
                    "-c",
                    f"""find {self.workload.paths.data_path} -type f -name meta.properties -delete || true""",
                ]
            )

        # checks first whether the broker is active before warning
        if self.workload.active():
            # new dirs won't be used until topic partitions are assigned to it
            # either automatically for new topics, or manually for existing
            self.charm._set_status(Status.ADDED_STORAGE)
            # We need the event handler to know about the original event
            self._on_config_changed(event)

    def _on_storage_detaching(self, _: StorageDetachingEvent) -> None:
        """Handler for `storage_detaching` events."""
        # in the case where there may be replication recovery may be possible
        if self.charm.state.brokers and len(self.charm.state.brokers) > 1:
            self.charm._set_status(Status.REMOVED_STORAGE)
        else:
            self.charm._set_status(Status.REMOVED_STORAGE_NO_REPL)

        self.charm.state.unit_broker.update({"storages": self.balancer_manager.storages})
        self.charm.on.config_changed.emit()

    @property
    def healthy(self) -> bool:
        """Checks and updates various charm lifecycle states.

        Is slow to fail due to retries, to be used sparingly.

        Returns:
            True if service is alive and active. Otherwise False
        """
        self.charm._set_status(self.charm.state.ready_to_start)
        if not isinstance(self.charm.unit.status, ActiveStatus):
            return False

        if not self.workload.active():
            self.charm._set_status(Status.BROKER_NOT_RUNNING)
            return False

        return True

    def update_external_services(self) -> None:
        """Attempts to update any external Kubernetes services."""
        if not self.charm.substrate == "k8s":
            return

        if self.charm.config.expose_external:
            # every unit attempts to create a bootstrap service
            # if exists, will silently continue
            self.k8s_manager.apply_service(service=self.k8s_manager.build_bootstrap_services())

            # creating the per-broker listener services
            for auth in self.charm.state.enabled_auth:
                listener_service = self.k8s_manager.build_listener_service(auth)
                self.k8s_manager.apply_service(service=listener_service)

    def update_client_data(self) -> None:
        """Writes necessary relation data to all related client applications."""
        if not self.charm.unit.is_leader() or not self.healthy or not self.charm.balancer.healthy:
            return

        for client in self.charm.state.clients:
            if not client.password:
                logger.debug(
                    f"Skipping update of {client.app.name}, user has not yet been added..."
                )
                continue

            client.update(
                {
                    "endpoints": client.bootstrap_server,
                    "zookeeper-uris": client.zookeeper_uris,
                    "consumer-group-prefix": client.consumer_group_prefix,
                    "topic": client.topic,
                    "username": client.username,
                    "password": client.password,
                    "tls": client.tls,
                    "tls-ca": client.tls,  # TODO: fix tls-ca
                }
            )

    def update_peer_cluster_data(self) -> None:
        """Writes updated relation data to other peer_cluster apps."""
        if not self.charm.unit.is_leader() or not self.healthy:
            return

        self.charm.state.balancer.update(
            {
                "roles": self.charm.state.roles,
                "broker-username": self.charm.state.balancer.broker_username,
                "broker-password": self.charm.state.balancer.broker_password,
                "broker-uris": self.charm.state.balancer.broker_uris,
                "racks": str(self.charm.state.balancer.racks),
                "broker-capacities": json.dumps(self.charm.state.balancer.broker_capacities),
                "zk-uris": self.charm.state.balancer.zk_uris,
                "zk-username": self.charm.state.balancer.zk_username,
                "zk-password": self.charm.state.balancer.zk_password,
            }
        )

        # self.charm.on.config_changed.emit()  # ensure both broker+balancer get a changed event<|MERGE_RESOLUTION|>--- conflicted
+++ resolved
@@ -43,12 +43,8 @@
 )
 from managers.auth import AuthManager
 from managers.balancer import BalancerManager
-<<<<<<< HEAD
 from managers.config import TESTING_OPTIONS, ConfigManager
-=======
-from managers.config import ConfigManager
 from managers.k8s import K8sManager
->>>>>>> 6ae2522a
 from managers.tls import TLSManager
 from workload import KafkaWorkload
 
