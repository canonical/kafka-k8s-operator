--- conflicted
+++ resolved
@@ -19,24 +19,14 @@
 )
 from ops.pebble import ExecError
 
-from core.workload import CharmedKafkaPaths
 from literals import (
     BALANCER,
     BALANCER_WEBSERVER_PORT,
     BALANCER_WEBSERVER_USER,
-    BROKER,
     CONTAINER,
-<<<<<<< HEAD
-    GROUP,
-    JMX_CC_PORT,
     MODE_ADD,
     MODE_REMOVE,
     PROFILE_TESTING,
-    USER,
-=======
-    MODE_ADD,
-    MODE_REMOVE,
->>>>>>> 6ae2522a
     Status,
 )
 from managers.balancer import BalancerManager
@@ -58,9 +48,9 @@
         self.charm: "KafkaCharm" = charm
 
         self.workload = BalancerWorkload(
-            container=self.charm.unit.get_container(CONTAINER)
-            if self.charm.substrate == "k8s"
-            else None
+            container=(
+                self.charm.unit.get_container(CONTAINER) if self.charm.substrate == "k8s" else None
+            )
         )
 
         self.tls_manager = TLSManager(
@@ -93,42 +83,6 @@
 
         self.framework.observe(getattr(self.charm.on, "rebalance_action"), self.rebalance)
 
-<<<<<<< HEAD
-    @property
-    def _balancer_layer(self) -> Layer:
-        """Returns a Pebble configuration layer for CruiseControl."""
-        extra_opts = [
-            # FIXME: Port already in use by the broker. To be fixed once we have CC_JMX_OPTS
-            # f"-javaagent:{CharmedKafkaPaths(BROKER).jmx_prometheus_javaagent}={JMX_EXPORTER_PORT}:{CharmedKafkaPaths(BROKER).jmx_prometheus_config}",
-            f"-javaagent:{CharmedKafkaPaths(BROKER).jmx_prometheus_javaagent}={JMX_CC_PORT}:{self.workload.paths.jmx_cc_config}",
-            f"-Djava.security.auth.login.config={self.workload.paths.balancer_jaas}",
-        ]
-        command = f"{self.workload.paths.binaries_path}/bin/kafka-cruise-control-start.sh {self.workload.paths.cruise_control_properties}"
-
-        layer_config: pebble.LayerDict = {
-            "summary": "kafka layer",
-            "description": "Pebble config layer for kafka",
-            "services": {
-                BALANCER.service: {
-                    "override": "merge",
-                    "summary": "balancer",
-                    "command": command,
-                    "startup": "enabled",
-                    "user": USER,
-                    "group": GROUP,
-                    "environment": {
-                        "KAFKA_OPTS": " ".join(extra_opts),
-                        # FIXME https://github.com/canonical/kafka-k8s-operator/issues/80
-                        "JAVA_HOME": "/usr/lib/jvm/java-18-openjdk-amd64",
-                        "LOG_DIR": self.workload.paths.logs_path,
-                    },
-                }
-            },
-        }
-        return Layer(layer_config)
-
-=======
->>>>>>> 6ae2522a
     def _on_install(self, event: InstallEvent) -> None:
         """Handler for `install` event."""
         if not self.workload.container_can_connect:
@@ -137,7 +91,6 @@
 
         self.config_manager.set_environment()
 
-<<<<<<< HEAD
         if self.charm.config.profile == PROFILE_TESTING:
             logger.info(
                 "CruiseControl is deployed with the 'testing' profile."
@@ -145,15 +98,8 @@
                 f"{CRUISE_CONTROL_TESTING_OPTIONS}"
             )
 
-    def _on_start(self, event: EventBase) -> None:
-        """Handler for `start` event."""
-        self._on_kafka_pebble_ready(event)
-
-    def _on_kafka_pebble_ready(self, event):
-=======
     def _on_start(self, event: StartEvent | PebbleReadyEvent) -> None:
         """Handler for `start` or `pebble-ready` events."""
->>>>>>> 6ae2522a
         self.charm._set_status(self.charm.state.ready_to_start)
         if not isinstance(self.charm.unit.status, ActiveStatus):
             event.defer()
