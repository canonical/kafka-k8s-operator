--- conflicted
+++ resolved
@@ -4,11 +4,8 @@
 from subprocess import CalledProcessError
 from typing import TYPE_CHECKING
 
-<<<<<<< HEAD
-from ops import ActionEvent, ActiveStatus, EventBase, InstallEvent, Object, pebble
-from ops.pebble import Layer
-=======
 from ops import (
+    ActionEvent,
     ActiveStatus,
     EventBase,
     InstallEvent,
@@ -16,7 +13,6 @@
     pebble,
 )
 from ops.pebble import ExecError, Layer
->>>>>>> 42c64905
 
 from literals import (
     BALANCER,
