#!/usr/bin/env python3
# Copyright 2022 Canonical Ltd.
# See LICENSE file for licensing details.
import re
from pathlib import Path
from subprocess import PIPE, check_output
from typing import Any, Dict, List, Tuple

import yaml
from pytest_operator.plugin import OpsTest

METADATA = yaml.safe_load(Path("./metadata.yaml").read_text())
KAFKA_CONTAINER = METADATA["resources"]["kafka-image"]["upstream-source"]
APP_NAME = METADATA["name"]
ZK_NAME = "zookeeper-k8s"


def check_user(model_full_name: str, username: str, zookeeper_uri: str) -> None:
    container_command = f"KAFKA_OPTS=-Djava.security.auth.login.config=/data/kafka/config/kafka-jaas.cfg ./opt/kafka/bin/kafka-configs.sh --zookeeper {zookeeper_uri} --describe --entity-type users --entity-name {username}"
    result = check_output(
        f"JUJU_MODEL={model_full_name} juju ssh --container kafka kafka-k8s/0 '{container_command}'",
        stderr=PIPE,
        shell=True,
        universal_newlines=True,
    )

    assert "SCRAM-SHA-512" in result


def get_user(model_full_name: str, username: str, zookeeper_uri: str) -> None:
    """Get information related to a user stored on zookeeper."""
    container_command = f"KAFKA_OPTS=-Djava.security.auth.login.config=/data/kafka/config/kafka-jaas.cfg ./opt/kafka/bin/kafka-configs.sh --zookeeper {zookeeper_uri} --describe --entity-type users --entity-name {username}"
    result = check_output(
        f"JUJU_MODEL={model_full_name} juju ssh --container kafka kafka-k8s/0 '{container_command}'",
        stderr=PIPE,
        shell=True,
        universal_newlines=True,
    )

    return result


def show_unit(unit_name: str, model_full_name: str) -> Any:
    result = check_output(
        f"JUJU_MODEL={model_full_name} juju show-unit {unit_name}",
        stderr=PIPE,
        shell=True,
        universal_newlines=True,
    )

    return yaml.safe_load(result)


def get_zookeeper_connection(unit_name: str, model_full_name: str) -> Tuple[List[str], str]:
    result = show_unit(unit_name=unit_name, model_full_name=model_full_name)

    relations_info = result[unit_name]["relation-info"]

    usernames = []
    zookeeper_uri = ""
    for info in relations_info:
        if info["endpoint"] == "cluster":
            for key in info["application-data"].keys():
                if re.match(r"(relation\-[\d]+)", key):
                    usernames.append(key)
        if info["endpoint"] == "zookeeper":
            zookeeper_uri = info["application-data"]["uris"]

    if zookeeper_uri and usernames:
        return usernames, zookeeper_uri
    else:
        raise Exception("config not found")


<<<<<<< HEAD
def get_kafka_zk_relation_data(unit_name: str, model_full_name: str) -> Dict[str, str]:
    result = show_unit(unit_name=unit_name, model_full_name=model_full_name)
    relations_info = result[unit_name]["relation-info"]

    zk_relation_data = {}
    for info in relations_info:
        if info["endpoint"] == "zookeeper":
            zk_relation_data["chroot"] = info["application-data"]["chroot"]
            zk_relation_data["endpoints"] = info["application-data"]["endpoints"]
            zk_relation_data["password"] = info["application-data"]["password"]
            zk_relation_data["uris"] = info["application-data"]["uris"]
            zk_relation_data["username"] = info["application-data"]["username"]
    return zk_relation_data


async def set_password(ops_test: OpsTest, username="sync", password=None, num_unit=0) -> str:
    """Use the charm action to start a password rotation."""
    params = {"username": username}
    if password:
        params["password"] = password

    action = await ops_test.model.units.get(f"{APP_NAME}/{num_unit}").run_action(
        "set-password", **params
    )
    password = await action.wait()
    return password.results
=======
def check_application_status(ops_test: OpsTest, app_name: str) -> str:
    """Return the application status for an app name."""
    model_name = ops_test.model.info.name
    proc = check_output(f"juju status --model={model_name}".split())
    proc = proc.decode("utf-8")

    statuses = {"active", "maintenance", "waiting", "blocked"}
    for line in proc.splitlines():
        parts = line.split()
        # first line with app name will have application status
        if parts and parts[0] == app_name:
            # NOTE: intersects possible statuses with the list of values:
            # this is done because sometimes version number exists and
            # sometimes it doesn't on juju status output
            find_status = list(statuses & set(parts))
            if find_status:
                return find_status[0]
>>>>>>> 55c93173
<|MERGE_RESOLUTION|>--- conflicted
+++ resolved
@@ -72,7 +72,6 @@
         raise Exception("config not found")
 
 
-<<<<<<< HEAD
 def get_kafka_zk_relation_data(unit_name: str, model_full_name: str) -> Dict[str, str]:
     result = show_unit(unit_name=unit_name, model_full_name=model_full_name)
     relations_info = result[unit_name]["relation-info"]
@@ -99,7 +98,8 @@
     )
     password = await action.wait()
     return password.results
-=======
+
+
 def check_application_status(ops_test: OpsTest, app_name: str) -> str:
     """Return the application status for an app name."""
     model_name = ops_test.model.info.name
@@ -116,5 +116,4 @@
             # sometimes it doesn't on juju status output
             find_status = list(statuses & set(parts))
             if find_status:
-                return find_status[0]
->>>>>>> 55c93173
+                return find_status[0]